# pylint: disable=import-error
# pylint: disable=missing-module-docstring


import os
import re
import logging
import asyncio
import queue

import discord
import jokeapi
import pafy
from youtubesearchpython import VideosSearch


class BotDispatcher(discord.Client):
    """
    Dispatcher for client instances
    """

    clients = {}  # guild -> discord.Client instance
    client = discord.Client()

    @client.event
    async def on_ready(self):
        """
        Login and loading handling
        """
        logging.info("we have logged in as %s", self.user)

    @client.event
    async def on_message(self, message):
        """
        Login and loading handling
        """
        if message.guild not in self.clients:
            self.clients[message.guild] = MusicBot(message.guild)
        await self.clients[message.guild].on_message(message)


class MusicBot(discord.Client):
    """
    The main bot functionality
    """

    # pylint: disable=no-self-use

    COMMAND_PREFIX = "!"
<<<<<<< HEAD
    guild = None
    handlers = None
    voice_client = None
    song_queue = None
    current = None
    last_text_channel = None
=======
    _discord_helper = discord.Client()
>>>>>>> 3e1465e8

    def __init__(self, guild):
        self.guild = guild
        self.handlers = {}
        self.queue = queue.Queue()
        # Boolean to control whether the after callback is called
        self.after_callback_blocked = False

        self.register_command("play", handler=self.play)
        self.register_command("stop", handler=self.stop)
        self.register_command("pause", handler=self.pause)
        self.register_command("resume", handler=self.resume)
        self.register_command("skip", handler=self.skip)
<<<<<<< HEAD
        self.register_command("queue", handler=self.show_queue)
=======
        self.register_command("queue", handler=self.queue)
        self.register_command("disconnect", handler=self.disconnect)
>>>>>>> 3e1465e8

        self.register_command("hello", handler=self.hello)
        self.register_command("countdown", handler=self.countdown)
        self.register_command("dinkster", handler=self.dinkster)
        self.register_command("joke", handler=self.joke)

        super().__init__()

    def register_command(self, command_name, handler=None):
        """
        Register a command with the name 'command_name'.

        Arguments:
          command_name: String. The name of the command to register. This is
            what users should use to run the command.
          handler: A function. This function should accept two arguments:
            discord.Message and a string. The messageris the message being
            processed by the handler and command_content is the string
            contents of the command passed by the user.
        """
        assert handler
        assert command_name not in self.handlers
        self.handlers[command_name] = handler

    def get_command_handler(self, message_content):
        """
        Tries to parse message_content as a command and fetch the corresponding
        handler for the command.

        Arguments
        ---------
        message_content : discord.message
            Contents of the message to parse. Assumed to start with COMMAND_PREFIX.

        Returns
        -------
        handler : function
            Function to handle the command.

        command_content : discord.message
            The message contents with the prefix and command named stripped.

        error_msg : str
            String or None. If not None it signals that the command was unknown. The
            value will be an error message displayable to the user which says the
            command was not recognized.
        """
        if not message_content.startswith(self.COMMAND_PREFIX):
            raise ValueError(
                f"Message '{message_content}' does not begin with"
                f" '{MusicBot.COMMAND_PREFIX}'"
            )

        prefix_end = re.match(self.COMMAND_PREFIX, message_content).end()
        content_split = message_content[prefix_end:].split(" ", 1)
        command_name = content_split[0]
        command_content = ""
        if len(content_split) == 2:
            command_content = content_split[1]

        if command_name not in self.handlers:
            return None, None, f"Command {command_name} not recognized."

        return self.handlers[command_name], command_content, None

    async def on_message(self, message):
        """
        Handler for receiving messages
        """
        self.last_text_channel = message.channel
        if message.author == self.user:
            return

        if not message.content:
            return

        if not message.content.startswith(self.COMMAND_PREFIX):
            # Message not attempting to be a command.
            return

        handler, command_content, error_msg = self.get_command_handler(message.content)

        # The command was not recognized
        if error_msg:
            return await message.channel.send(f":robot: {error_msg}")

        # Execute the command.
        await handler(message, command_content)

    async def on_error(self, *_args, **_kwargs):
        """
        Notify user of error
        """
        await self.last_text_channel.send(":robot: Something came up!")

    def after_callback(self, _):
        """
        Plays the next item in queue if after_callback_blocked == False, otherwise stops
        the music. Used as a callback for play().
        """
        if not self.after_callback_blocked:
            # we could self.loop.create_task here if next_in_queue needs to be async
            self.next_in_queue()
        else:
            self.after_callback_blocked = False

    def _stop(self):
        """
        A helper function that stops playing music
        """
        self.after_callback_blocked = True
        self.voice_client.stop()

    def next_in_queue(self):
        """
        Switch to next song in queue
        """
        if self.queue.empty():
            logging.info("Queue is empty, nothing to play")
            self.current = None
            self.voice_client.stop()
            return

        loop = self.loop
        media, message = self.queue.get()

        logging.info("Fetching audio URL for '%s'", media.title)
        self.current = media
        audio_url = media.getbestaudio().url
        audio_source = discord.FFmpegPCMAudio(audio_url)

        if self.voice_client.is_playing():
            logging.info("Pausing with HACK")
            self._stop()

        logging.info("Playing audio source")
        self.voice_client.play(audio_source, after=self.after_callback)
        logging.info("Audio source started")
        loop.create_task(
            message.channel.send(
                f":notes: Now Playing :notes:\n```\n{media.title}\n```"
            )
        )

    def get_voice_channel(self, message):
        """
        Get voice channel for message author. Complain if author is not in a channel
        """
        if not isinstance(message, discord.Message):
            logging.error("message is not of type discord.Message!")
            return None
        if (
            message.author.voice is None
            or self.voice_client is not None
            and message.author.voice.channel != self.voice_client.channel
        ):
            self.loop.create_task(
                message.channel.send(
                    ":studio_microphone: You are not connected to a voice channel!"
                )
            )
            return None
        voice_channel = message.author.voice.channel
        return voice_channel

    async def get_voice_client(self, message):
        """
        Get voice client for message author. Complain if author is not in a channel,
        connect to author voice client if not yet connected
        """
        if not isinstance(message, discord.Message):
            logging.error("message is not of type discord.Message!")
            return None
        voice_channel = self.get_voice_channel(message)
        if voice_channel is None:
            return None
        for voice_client in self.voice_clients:
            if voice_client.guild == message.guild:
                logging.info("Self in voice channel")
                return voice_client
        return await self.connect_deaf(voice_channel)

    async def connect_deaf(self, channel):
        """
        Connect to channel self-deafened, the connected voice client
        """
        logging.info("Connecting to voice channel")
        if self.voice_client is not None:
            return self.voice_client

        voice_client = await channel.connect()
        self.voice_client = voice_client
        await voice_client.guild.change_voice_state(
            channel=channel,
            self_deaf=True,
        )
        voice_states = voice_client.channel.voice_states
        await asyncio.sleep(1)  # Without sleep deafening isn't registered in logs
        logging.info(
            "Bot is deafened: %s", voice_states[voice_client.user.id].self_deaf
        )
        return voice_client

    async def play(self, message, command_content):
        """
        Play URL or first search term from command_content in the author's voice channel
        """
        voice_channel = self.get_voice_channel(message)
        if voice_channel is None:
            # Exit early if user is not connected
            return

        media = None
        url_regex = re.compile(
            r"http[s]?://"
            r"(?:[a-zA-Z]|[0-9]|[$-_@.&+]|[!*(),]|(?:%[0-9a-fA-F][0-9a-fA-F]))+"
        )
        try:
            if url_regex.match(command_content):
                media = pafy.new(command_content)
            else:
                search_result = VideosSearch(command_content).result()
                media = pafy.new(search_result["result"][0]["id"])
        except KeyError:
            # In rare cases we get an error processing media, e.g. when vid has no likes
            # KeyError: 'like_count'
            await message.channel.send(":robot: Error getting media data :robot:")

        logging.info("Media found:\n%s", media)

        # We queue up a pair of the media metadata and the message context, so we can
        # continue to message the channel that this command was instanciated from as the
        # queue is unrolled.
        self.queue.put((media, message))

        voice_client = await self.connect_deaf(voice_channel)
        self.voice_client = voice_client

        if voice_client.is_playing():
            await message.channel.send(
                f":clipboard: Added to Queue\n```\n{media.title}\n```"
            )
        else:
            self.next_in_queue()

    async def stop(self, message, _command_content):
        """
        Stop currently playing song
        """
        voice_client = await self.get_voice_client(message)
        if voice_client:
            voice_client.stop()

    async def pause(self, message, _command_content):
        """
        Pause currently playing song
        """
        voice_client = await self.get_voice_client(message)
        if voice_client:
            voice_client.pause()

    async def resume(self, message, _command_content):
        """
        Resume playing current song
        """
        voice_client = await self.get_voice_client(message)
        if voice_client:
            voice_client.resume()

    async def skip(self, message, _command_content):
        """
        Skip to next song in queue
        """
        if self.voice_client:
            if self.queue.empty():
                await message.channel.send(":clipboard: End of queue :sparkles:")
                self._stop()
            else:
                self.next_in_queue()

    async def show_queue(self, message, _command_content):
        """
        Displays media that has been queued
        """
        if self.current is None and self.queue.empty():
            await message.channel.send(":clipboard: Nothing in queue :sparkles:")

        reply = ""
        reply += ":notes: Now playing :notes:\n"
        reply += "\n```"
        reply += f"{self.current.title}\n"
        if self.queue.empty():
            reply += " -- No audio in queue --\n"
        else:
            reply += " -- Queue --\n"

        for index, item in enumerate(self.queue.queue):  # Internals usage :(
            media, _ = item  # we only care about the media metadata
            reply += str(index + 1) + ": " + media.title
            reply += "\n"
        reply += "```"

        await message.channel.send(reply)

    async def disconnect(self, message, _command_content):
        """Disconnects the bot from the voice channel its connected to, if any."""
        voice_client = await self.get_voice_client(message)
        if voice_client:
            await voice_client.disconnect()

    async def hello(self, message, _command_content):
        """
        Greet the author with a nice message
        """
        await message.channel.send(f":wave: Hello! {message.author}")

    async def countdown(self, message, command_content):
        """
        Count down from 10 and explode
        """
        try:
            seconds = int(command_content)
            while seconds > 0:
                await message.channel.send(seconds)
                await asyncio.sleep(1)
                seconds -= 1
            await message.channel.send(":boom: BOOOM!!! :boom:")
        except ValueError:
            await message.channel.send(f":robot: {command_content} is not an integer.")

    async def dinkster(self, message, _command_content):
        """
        Ring the dinkster in all voice channels
        """
        for channel in await message.guild.fetch_channels():
            if isinstance(channel, discord.VoiceChannel):
                voice_client = await channel.connect()
                audio_source = await discord.FFmpegOpusAudio.from_probe("Dinkster.ogg")
                voice_client.play(audio_source)
                await asyncio.sleep(10)
                await voice_client.disconnect()

    async def joke(self, message, command_content, joke_pause=3):
        """
        Reply to the author with joke from Sv443's Joke API

        If the joke is two-parter wait `joke_pause` seconds between setup and
        delivery.
        """
        logging.info("Making jokes: %s", message.content)
        argv = command_content.split()

        valid_categories = set(
            [
                "any",
                "misc",
                "programming",
                "dark",
                "pun",
                "spooky",
                "christmas",
            ]
        )
        # Setup complete

        # User asks for help
        if "help" in argv or "-h" in argv or "--help" in argv:
            await message.channel.send("I see you asked for help!")
            await message.channel.send("You can ask for the following categories:")
            await message.channel.send(f"{', '.join(valid_categories)}")
            return

        # User asks for categories
        categories = set(cat.lower() for cat in argv)
        invalid_categories = categories - valid_categories
        logging.info("Invalid categories: %s", invalid_categories)
        category_plurality = "categories" if len(invalid_categories) > 1 else "category"
        if len(invalid_categories) > 0:
            await message.channel.send(
                f":interrobang: Invalid joke {category_plurality} "
                f"'{', '.join(invalid_categories)}'"
            )
            logging.info(
                "User %s requested invalid joke category %s",
                message.author,
                invalid_categories,
            )
            return

        # Get the joke
        jokes = jokeapi.Jokes()
        joke = jokes.get_joke(lang="en", category=categories)
        logging.info(
            "User %s requested joke of category %s", message.author, categories
        )
        logging.info("The joke is: %s", joke)

        # Joke can be one-liner or has setup
        if joke["type"] == "single":
            await message.channel.send(joke["joke"])
        else:
            await message.channel.send(joke["setup"])
            await asyncio.sleep(joke_pause)
            await message.channel.send(joke["delivery"])


if __name__ == "__main__":
    print("Starting Discord bot")
    logging.basicConfig(
        level=logging.INFO,
        format="%(asctime)s - %(name)s - %(levelname)s - %(message)s",
    )

    # pylint: disable=invalid-name
    token = os.getenv("DISCORD_TOKEN")
    if token is None:
        with open(".env", "r", encoding="utf-8") as env_file:
            for line in env_file.readlines():
                match = re.search(r"^DISCORD_TOKEN=(.*)", line)
                if match is not None:
                    logging.info("Found token in file '.env'")
                    token = match.group(1).strip()
    assert token is not None

    logging.info("Starting bot")
    BotDispatcher().run(token)<|MERGE_RESOLUTION|>--- conflicted
+++ resolved
@@ -47,16 +47,12 @@
     # pylint: disable=no-self-use
 
     COMMAND_PREFIX = "!"
-<<<<<<< HEAD
     guild = None
     handlers = None
     voice_client = None
     song_queue = None
     current = None
     last_text_channel = None
-=======
-    _discord_helper = discord.Client()
->>>>>>> 3e1465e8
 
     def __init__(self, guild):
         self.guild = guild
@@ -70,12 +66,8 @@
         self.register_command("pause", handler=self.pause)
         self.register_command("resume", handler=self.resume)
         self.register_command("skip", handler=self.skip)
-<<<<<<< HEAD
         self.register_command("queue", handler=self.show_queue)
-=======
-        self.register_command("queue", handler=self.queue)
         self.register_command("disconnect", handler=self.disconnect)
->>>>>>> 3e1465e8
 
         self.register_command("hello", handler=self.hello)
         self.register_command("countdown", handler=self.countdown)
