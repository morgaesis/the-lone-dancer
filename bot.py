"""
Author MikkMakk88, morgaesis et al.

(c)2021
"""

# pylint: disable=import-error


import os
import re
import logging
import asyncio
import queue

import discord
import jokeapi
import pafy
from youtubesearchpython import VideosSearch


class MusicBot(discord.Client):
    """
    The main bot functionality
    """

    # pylint: disable=no-self-use

<<<<<<< HEAD
    COMMAND_PREFIX = "="
=======
    # fffffffffffffffffffffffffffffewiofwejfæoweijfweoæifj
    COMMAND_PREFIX = "+"
>>>>>>> 39835fe3
    _discord_helper = discord.Client()

    def __init__(self):
        self.handlers = {}
        self.voice_client = None
        self.play_ctx_queue = queue.Queue()

        # Boolean to control whether the after callback is called
        self.after_callback_blocked = False
        self.url_regex = re.compile(
            r"http[s]?://"
            r"(?:[a-zA-Z]|[0-9]|[$-_@.&+]|[!*(),]|(?:%[0-9a-fA-F][0-9a-fA-F]))+"
        )

        self.register_command("play", handler=self.play)
        self.register_command("stop", handler=self.stop)
        self.register_command("pause", handler=self.pause)
        self.register_command("resume", handler=self.resume)
        self.register_command("skip", handler=self.skip)
        self.register_command("queue", handler=self.queue)
        self.register_command("disconnect", handler=self.disconnect)

        self.register_command("hello", handler=self.hello)
        self.register_command("countdown", handler=self.countdown)
        self.register_command("dinkster", handler=self.dinkster)
        self.register_command("joke", handler=self.joke)

        super().__init__()

    def register_command(self, command_name, handler=None):
        """Register a command with the name 'command_name'.

        Arguments:
          command_name: String. The name of the command to register. This is
            what users should use to run the command.
          handler: A function. This function should accept two arguments:
            discord.Message and a string. The messageris the message being
            processed by the handler and command_content is the string
            contents of the command passed by the user.
        """
        assert handler
        assert command_name not in self.handlers
        self.handlers[command_name] = handler

    def get_command_handler(self, message_content):
        """Tries to parse message_content as a command and fetch the corresponding
        handler for the command.

        Arguments
        ---------
        message_content : discord.message
            Contents of the message to parse. Assumed to start with COMMAND_PREFIX.

        Returns
        -------
        handler : function
            Function to handle the command.

        command_content : discord.message
            The message contents with the prefix and command named stripped.

        error_msg : str
            String or None. If not None it signals that the command was unknown. The
            value will be an error message displayable to the user which says the
            command was not recognized.
        """
<<<<<<< HEAD
        if message_content[0] != "=":
=======
        if message_content[0] != self.COMMAND_PREFIX:
>>>>>>> 39835fe3
            raise ValueError(
                f"Message '{message_content}' does not begin with"
                f" '{MusicBot.COMMAND_PREFIX}'"
            )

        content_split = message_content[1:].split(" ", 1)
        command_name = content_split[0]
        command_content = ""
        if len(content_split) == 2:
            command_content = content_split[1]

        if command_name not in self.handlers:
            return None, None, f"Command {command_name} not recognized."

        return self.handlers[command_name], command_content, None

    @_discord_helper.event
    async def on_ready(self):
        """Login and loading handling"""
        logging.info("we have logged in as %s", self.user)

    @_discord_helper.event
    async def on_message(self, message):
        """Handler for receiving messages"""
        if message.author == self.user:
            return

        if not message.content:
            return

        if message.content[0] != MusicBot.COMMAND_PREFIX:
            # Message not attempting to be a command.
            return

        handler, command_content, error_msg = self.get_command_handler(message.content)

        # The command was not recognized
        if error_msg:
            return await message.channel.send(error_msg)

        # Execute the command.
        await handler(message, command_content)

    def after_callback(self, _):
        """
        Plays the next item in queue if after_callback_blocked == False, otherwise stops the music.
        Used as a callback for play().
        """
        if not self.after_callback_blocked:
            # we could self.loop.create_task here if next_in_queue needs to be async
            self.next_in_queue()
        else:
            self.after_callback_blocked = False

    def _stop(self):
        """
        A helper function that stops playing music
        """
        self.after_callback_blocked = True
        self.voice_client.stop()

    def next_in_queue(self):
        """Switch to next song in queue"""
        if not self.play_ctx_queue.empty():
            cmd_ctx = self.play_ctx_queue.get()
            media = cmd_ctx[0]
            message = cmd_ctx[1]
            audio_url = media.getbestaudio().url
            audio_source = discord.FFmpegPCMAudio(audio_url)

            loop = self.loop

            if self.voice_client.is_playing():
                self._stop()

            self.voice_client.play(audio_source, after=self.after_callback)
            loop.create_task(
                message.channel.send(f"Now Playing: \n```\n{media.title}\n```")
            )

    def get_voice_channel(self, message):
        """
        Get voice channel for message author. Complain if author is not in a channel
        """
        if not isinstance(message, discord.Message):
            logging.error("message is not of type discord.Message!")
            return None
        if message.author.voice is None:
            self.loop.create_task(
                message.channel.send("You are not connected to a voice channel!")
            )
            return None
        voice_channel = message.author.voice.channel
        return voice_channel

    async def get_voice_client(self, message):
        """
        Get voice client for message author. Complain if author is not in a channel,
        connect to author voice client if not yet connected
        """
        if not isinstance(message, discord.Message):
            logging.error("message is not of type discord.Message!")
            return None
        voice_channel = self.get_voice_channel(message)
        if voice_channel is None:
            return None
        for voice_client in self.voice_clients:
            if voice_client.guild == message.guild:
                logging.info("Self in voice channel")
                return voice_client
        return await self.connect_deaf(voice_channel)

    async def connect_deaf(self, channel):
        """Connect to channel self-deafened, the connected voice client"""
        logging.info("Connecting to voice channel")

        if self.voice_client is not None:
            return self.voice_client

        voice_client = await channel.connect()
        await voice_client.guild.change_voice_state(
            channel=channel,
            self_deaf=True,
        )
        voice_states = voice_client.channel.voice_states
        await asyncio.sleep(1)  # Without sleep deafening isn't registered in logs
        logging.info(
            "Bot is deafened: %s", voice_states[voice_client.user.id].self_deaf
        )
        return voice_client

    async def play(self, message, command_content):
        """
        Play URL or first search term from command_content in the author's voice channel
        """
        voice_channel = self.get_voice_channel(message)
        if voice_channel is None:
            # Exit early if user is not connected
            return

        media = None
        if self.url_regex.match(command_content):
            media = pafy.new(command_content)
        else:
            search_result = VideosSearch(command_content).result()
            media = pafy.new(search_result["result"][0]["id"])

        logging.info("Media found:\n%s", media)

        # We queue up a pair of the media metadata and the message context, so we can
        # continue to message the channel that this command was instanciated from as the
        # queue is unrolled.
        self.play_ctx_queue.put((media, message))

        voice_client = await self.connect_deaf(voice_channel)
        self.voice_client = voice_client

        if voice_client.is_playing():
            await message.channel.send(f"Added to Queue: \n```\n{media.title}\n```")
        else:
            self.next_in_queue()

    async def stop(self, message, _command_content):
        """Stop currently playing song"""
        voice_client = await self.get_voice_client(message)
        if voice_client:
            voice_client.stop()

    async def pause(self, message, _command_content):
        """Pause currently playing song"""
        voice_client = await self.get_voice_client(message)
        if voice_client:
            voice_client.pause()

    async def resume(self, message, _command_content):
        """Resume playing current song"""
        voice_client = await self.get_voice_client(message)
        if voice_client:
            voice_client.resume()

    async def skip(self, _message, _command_content):
        """Skip to next song in queue"""
        if self.voice_client:
            if self.play_ctx_queue.empty():
                self._stop()
            else:
                self.next_in_queue()

    async def queue(self, message, _command_content):
        """Displays media that has been queued"""
        items = list(
            self.play_ctx_queue.queue
        )  # This relize on the internal data structure of the queue, which isn't ideal.

        if len(items) == 0:
            await message.channel.send("No audio in queue.")
        else:
            lines = [f"{i+1}: {item[0].title}" for i, item in enumerate(items)]
            await message.channel.send("\n".join(lines))

    async def disconnect(self, message, _command_content):
        await (await self.get_voice_client(message)).disconnect()

    async def hello(self, message, _command_content):
        """Greet the author with a nice message"""
        await message.channel.send("Hello!")

    async def countdown(self, message, command_content):
        """Count down from 10 and explode"""
        try:
            seconds = int(command_content)
            while seconds > 0:
                await message.channel.send(seconds)
                await asyncio.sleep(1)
                seconds -= 1
            await message.channel.send("BOOOM!!!")
        except ValueError:
            await message.channel.send(f"{command_content} is not an integer.")

    async def dinkster(self, message, _command_content):
        """Ring the dinkster in all voice channels"""
        for channel in await message.guild.fetch_channels():
            if isinstance(channel, discord.VoiceChannel):
                voice_client = await channel.connect()
                audio_source = await discord.FFmpegOpusAudio.from_probe("Dinkster.ogg")
                voice_client.play(audio_source)
                await asyncio.sleep(10)
                await voice_client.disconnect()

    async def joke(self, message, command_content, joke_pause=3):
        """
        Reply to the author with joke from Sv443's Joke API

        If the joke is two-parter wait `joke_pause` seconds between setup and
        delivery.
        """
        logging.info("Making jokes: %s", message.content)
        argv = command_content.split()

        valid_categories = set(
            [
                "any",
                "misc",
                "programming",
                "dark",
                "pun",
                "spooky",
                "christmas",
            ]
        )
        # Setup complete

        # User asks for help
        if "help" in argv or "-h" in argv or "--help" in argv:
            await message.channel.send("I see you asked for help!")
            await message.channel.send("You can ask for the following categories:")
            await message.channel.send(f"{', '.join(valid_categories)}")
            return

        # User asks for categories
        categories = set(cat.lower() for cat in argv)
        invalid_categories = categories - valid_categories
        logging.info("Invalid categories: %s", invalid_categories)
        category_plurality = "categories" if len(invalid_categories) > 1 else "category"
        if len(invalid_categories) > 0:
            await message.channel.send(
                f"Invalid joke {category_plurality} "
                f"'{', '.join(invalid_categories)}'"
            )
            logging.info(
                "User %s requested invalid joke category %s",
                message.author,
                invalid_categories,
            )
            return

        # Get the joke
        jokes = jokeapi.Jokes()
        joke = jokes.get_joke(lang="en", category=categories)
        logging.info(
            "User %s requested joke of category %s", message.author, categories
        )
        logging.info("The joke is: %s", joke)

        # Joke can be one-liner or has setup
        if joke["type"] == "single":
            await message.channel.send(joke["joke"])
        else:
            await message.channel.send(joke["setup"])
            await asyncio.sleep(joke_pause)
            await message.channel.send(joke["delivery"])


if __name__ == "__main__":
    print("Starting Discord bot")
    logging.basicConfig(
        level=logging.INFO,
        format="%(asctime)s - %(name)s - %(levelname)s - %(message)s",
    )

    # pylint: disable=invalid-name
    token = os.getenv("DISCORD_TOKEN")
    if token is None:
        with open(".env", "r", encoding="utf-8") as env_file:
            for line in env_file.readlines():
                match = re.search(r"^DISCORD_TOKEN=(.*)", line)
                if match is not None:
                    logging.info("Found token in file '.env'")
                    token = match.group(1).strip()
    assert token is not None

    logging.info("Starting bot")
    MusicBot().run(token)<|MERGE_RESOLUTION|>--- conflicted
+++ resolved
@@ -26,12 +26,7 @@
 
     # pylint: disable=no-self-use
 
-<<<<<<< HEAD
     COMMAND_PREFIX = "="
-=======
-    # fffffffffffffffffffffffffffffewiofwejfæoweijfweoæifj
-    COMMAND_PREFIX = "+"
->>>>>>> 39835fe3
     _discord_helper = discord.Client()
 
     def __init__(self):
@@ -98,11 +93,7 @@
             value will be an error message displayable to the user which says the
             command was not recognized.
         """
-<<<<<<< HEAD
-        if message_content[0] != "=":
-=======
         if message_content[0] != self.COMMAND_PREFIX:
->>>>>>> 39835fe3
             raise ValueError(
                 f"Message '{message_content}' does not begin with"
                 f" '{MusicBot.COMMAND_PREFIX}'"
