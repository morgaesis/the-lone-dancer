"""
Author MikkMakk88, morgaesis et al.

(c)2021
"""

import os
import configparser
import logging
<<<<<<< HEAD
import asyncio
=======
import time
>>>>>>> 89b80614

import discord  # pylint: disable=import-error
import jokeapi  # pylint: disable=import-error


async def bot_joke(msg, joke_pause=3):
    """
    Reply to the author with joke from Sv443's Joke API

    If the joke is two-parter wait `joke_pause` seconds between setup and
    delivery.
    """
    logging.info("Making jokes: %s", msg.content)
    content = msg.content
    argv = [] if len(content.split()) < 2 else content.split()[1:]

    valid_categories = set(
        [
            "any",
            "misc",
            "programming",
            "dark",
            "pun",
            "spooky",
            "christmas",
        ]
    )
    # Setup complete

    # User asks for help
    if "help" in argv or "-h" in argv or "--help" in argv:
        await msg.channel.send("I see you asked for help!")
        await msg.channel.send("You can ask for the following categories:")
        await msg.channel.send(f"{', '.join(valid_categories)}")
        return

    # User asks for categories
    categories = set(cat.lower() for cat in argv)
    invalid_categories = categories - valid_categories
    logging.info("Invalid categories: %s", invalid_categories)
    category_plurality = (
        "categories" if len(invalid_categories) > 1 else "category"
    )
    if len(invalid_categories) > 0:
        await msg.channel.send(
            f"Invalid joke {category_plurality} "
            f"'{', '.join(invalid_categories)}'"
        )
        logging.info(
            "User %s requested invalid joke category %s",
            msg.author,
            invalid_categories,
        )
        return

    # Get the joke
    jokes = jokeapi.Jokes()
    joke = jokes.get_joke(lang="en", category=categories)
    logging.info(
        "User %s requested joke of category %s", msg.author, categories
    )
    logging.info("The joke is: %s", joke)

    # Joke can be one-liner or has setup
    if joke["type"] == "single":
        await msg.channel.send(joke["joke"])
    else:
        await msg.channel.send(joke["setup"])
        time.sleep(joke_pause)
        await msg.channel.send(joke["delivery"])


class MusicBot(discord.Client):
    """
    The main bot functionality
    """

    COMMAND_PREFIX = "!"

    def __init__(self):
        self.handlers = {}

        self.register_command("hello", handler=self.hello)
        self.register_command("countdown", handler=self.countdown)
        self.register_command("dinkster", handler=self.dinkster)

        super().__init__()

    def register_command(self, command_name, handler=None):
        """Register a command with the name 'command_name'.

        Arguments:
          command_name: String. The name of the command to register. This is
            what users should use to run the command.
          handler: A function. This function should accept two arguments:
            discord.Message and a string. The messageris the message being
            processed by the handler and command_content is the string
            contents of the command passed by the user.
        """
        assert handler
        assert command_name not in self.handlers
        self.handlers[command_name] = handler

    def get_command_handler(self, message_content):
        """Tries to parse message_content as a command and fetch the corresponding handler for the command.

        Arguments:
          message_content: Contents of the message to parse. Assumed to start with COMMAND_PREFIX.

        Returns:
          handler: Function to handle the command.
          command_content: The message contents with the prefix and command named stripped.
          error_msg: String or None. If not None it signals that the command was
            unknown. The value will be an error message displayable to the user which
            says the command was not recognized.
        """
        if message_content[0] != "!":
            raise ValueError(
                f"Message '{message_content}' does not begin with '{MusicBot.COMMAND_PREFIX}'"
            )

        content_split = message_content[1:].split(" ", 1)
        command_name = content_split[0]
        command_content = ""
        if len(content_split) == 2:
            command_content = content_split[1]

        if command_name not in self.handlers:
            return None, None, f"Command {command_name} not recognized."

        return self.handlers[command_name], command_content, None

    async def hello(self, message, command_content):
        await message.channel.send("Hello!")

    async def countdown(self, message, command_content):
        try:
            seconds = int(command_content)
            while seconds > 0:
                await message.channel.send(seconds)
                await asyncio.sleep(1)
                seconds -= 1
            await message.channel.send("BOOOM!!!")
        except ValueError:
            await message.channel.send(f"{command_content} is not an integer.")

    async def dinkster(self, message, command_content):
        for channel in await message.guild.fetch_channels():
            if isinstance(channel, discord.VoiceChannel):
                voice_client = await channel.connect()
                audio_source = await discord.FFmpegOpusAudio.from_probe(
                    "Dinkster.ogg"
                )
                voice_client.play(audio_source)
                await asyncio.sleep(10)
                await voice_client.disconnect()

    _discord_helper = discord.Client()

    @_discord_helper.event
    async def on_ready(self):
        """Login and loading handling"""
        logging.info("we have logged in as %s", self.user)

    @_discord_helper.event
    async def on_message(self, message):
        """Handler for receiving messages"""
        if message.author == self.user:
            return
<<<<<<< HEAD

        if not message.content:
            return

        if message.content[0] != MusicBot.COMMAND_PREFIX:
            # Message not attempting to be a command.
            return

        handler, command_content, error_msg = self.get_command_handler(
            message.content
        )

        # The command was not recognized
        if error_msg:
            return await message.channel.send(error_msg)

        # Execute the command.
        await handler(message, command_content)
=======
        if message.content.startswith("!hello"):
            await message.channel.send("Hello!")
        if message.content.startswith("!joke"):
            await bot_joke(message)
>>>>>>> 89b80614


if __name__ == "__main__":
    print("Starting Discord bot")
    logging.basicConfig(
        level=logging.INFO,
        format="%(asctime)s - %(name)s - %(levelname)s - %(message)s",
    )

    token = os.getenv("TOKEN")
    if token is None:
        config = configparser.ConfigParser()
        config.read("bot.conf")
        token = config["secrets"]["TOKEN"]

    logging.info("Starting bot")
    MusicBot().run(token)<|MERGE_RESOLUTION|>--- conflicted
+++ resolved
@@ -7,81 +7,11 @@
 import os
 import configparser
 import logging
-<<<<<<< HEAD
 import asyncio
-=======
 import time
->>>>>>> 89b80614
 
 import discord  # pylint: disable=import-error
 import jokeapi  # pylint: disable=import-error
-
-
-async def bot_joke(msg, joke_pause=3):
-    """
-    Reply to the author with joke from Sv443's Joke API
-
-    If the joke is two-parter wait `joke_pause` seconds between setup and
-    delivery.
-    """
-    logging.info("Making jokes: %s", msg.content)
-    content = msg.content
-    argv = [] if len(content.split()) < 2 else content.split()[1:]
-
-    valid_categories = set(
-        [
-            "any",
-            "misc",
-            "programming",
-            "dark",
-            "pun",
-            "spooky",
-            "christmas",
-        ]
-    )
-    # Setup complete
-
-    # User asks for help
-    if "help" in argv or "-h" in argv or "--help" in argv:
-        await msg.channel.send("I see you asked for help!")
-        await msg.channel.send("You can ask for the following categories:")
-        await msg.channel.send(f"{', '.join(valid_categories)}")
-        return
-
-    # User asks for categories
-    categories = set(cat.lower() for cat in argv)
-    invalid_categories = categories - valid_categories
-    logging.info("Invalid categories: %s", invalid_categories)
-    category_plurality = (
-        "categories" if len(invalid_categories) > 1 else "category"
-    )
-    if len(invalid_categories) > 0:
-        await msg.channel.send(
-            f"Invalid joke {category_plurality} "
-            f"'{', '.join(invalid_categories)}'"
-        )
-        logging.info(
-            "User %s requested invalid joke category %s",
-            msg.author,
-            invalid_categories,
-        )
-        return
-
-    # Get the joke
-    jokes = jokeapi.Jokes()
-    joke = jokes.get_joke(lang="en", category=categories)
-    logging.info(
-        "User %s requested joke of category %s", msg.author, categories
-    )
-    logging.info("The joke is: %s", joke)
-
-    # Joke can be one-liner or has setup
-    if joke["type"] == "single":
-        await msg.channel.send(joke["joke"])
-    else:
-        await msg.channel.send(joke["setup"])
-        time.sleep(joke_pause)
-        await msg.channel.send(joke["delivery"])
 
 
 class MusicBot(discord.Client):
@@ -97,6 +27,7 @@
         self.register_command("hello", handler=self.hello)
         self.register_command("countdown", handler=self.countdown)
         self.register_command("dinkster", handler=self.dinkster)
+        self.register_command("joke", handler=self.joke)
 
         super().__init__()
 
@@ -169,6 +100,71 @@
                 await asyncio.sleep(10)
                 await voice_client.disconnect()
 
+    async def joke(self, message, command_content, joke_pause=3):
+        """
+        Reply to the author with joke from Sv443's Joke API
+
+        If the joke is two-parter wait `joke_pause` seconds between setup and
+        delivery.
+        """
+        logging.info("Making jokes: %s", message.content)
+        argv = command_content.split()
+
+        valid_categories = set(
+            [
+                "any",
+                "misc",
+                "programming",
+                "dark",
+                "pun",
+                "spooky",
+                "christmas",
+            ]
+        )
+        # Setup complete
+
+        # User asks for help
+        if "help" in argv or "-h" in argv or "--help" in argv:
+            await message.channel.send("I see you asked for help!")
+            await message.channel.send("You can ask for the following categories:")
+            await message.channel.send(f"{', '.join(valid_categories)}")
+            return
+
+        # User asks for categories
+        categories = set(cat.lower() for cat in argv)
+        invalid_categories = categories - valid_categories
+        logging.info("Invalid categories: %s", invalid_categories)
+        category_plurality = (
+            "categories" if len(invalid_categories) > 1 else "category"
+        )
+        if len(invalid_categories) > 0:
+            await message.channel.send(
+                f"Invalid joke {category_plurality} "
+                f"'{', '.join(invalid_categories)}'"
+            )
+            logging.info(
+                "User %s requested invalid joke category %s",
+                message.author,
+                invalid_categories,
+            )
+            return
+
+        # Get the joke
+        jokes = jokeapi.Jokes()
+        joke = jokes.get_joke(lang="en", category=categories)
+        logging.info(
+            "User %s requested joke of category %s", message.author, categories
+        )
+        logging.info("The joke is: %s", joke)
+
+        # Joke can be one-liner or has setup
+        if joke["type"] == "single":
+            await message.channel.send(joke["joke"])
+        else:
+            await message.channel.send(joke["setup"])
+            time.sleep(joke_pause)
+            await message.channel.send(joke["delivery"])
+
     _discord_helper = discord.Client()
 
     @_discord_helper.event
@@ -181,7 +177,6 @@
         """Handler for receiving messages"""
         if message.author == self.user:
             return
-<<<<<<< HEAD
 
         if not message.content:
             return
@@ -200,12 +195,6 @@
 
         # Execute the command.
         await handler(message, command_content)
-=======
-        if message.content.startswith("!hello"):
-            await message.channel.send("Hello!")
-        if message.content.startswith("!joke"):
-            await bot_joke(message)
->>>>>>> 89b80614
 
 
 if __name__ == "__main__":
