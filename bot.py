--- conflicted
+++ resolved
@@ -213,16 +213,12 @@
         """
         Switch to next song in queue
         """
-<<<<<<< HEAD
-        if self.media_queue.empty():
-=======
         if not self.voice_client:
             logging.error(
                 "Should not be called when the bot is not connected to voice!"
             )
 
-        if self.song_queue.empty():
->>>>>>> be2828cc
+        if self.media_queue.empty():
             logging.info("Queue is empty, nothing to play")
             self.current_media = None
             self.voice_client.stop()
@@ -400,15 +396,8 @@
         Ring the dinkster in the currently connected voice channel or
         connect to the voice channel of the requesting user.
         """
-        voice_client = await self.get_voice_client(message)
-        if not voice_client:
-            return
         audio_source = await discord.FFmpegOpusAudio.from_probe("Dinkster.ogg")
-<<<<<<< HEAD
-        voice_client.play(audio_source)
-=======
         (await self.create_or_get_voice_client(message)).play(audio_source)
->>>>>>> be2828cc
 
     async def joke(self, message, command_content, joke_pause=3):
         """
