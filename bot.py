# pylint: disable=import-error
# pylint: disable=missing-module-docstring
# pylint: disable=too-many-public-methods


import os
import re
import logging
import asyncio
import collections
import queue
import traceback
import time

import discord
import jokeapi
import pafy
import youtubesearchpython


class BotDispatcher(discord.Client):
    """
    Dispatcher for client instances
    """

    def __init__(self, *args, **kwargs):
        super().__init__(*args, **kwargs)
        self.clients = {}  # guild -> discord.Client instance

    async def on_ready(self):
        """
        Login and loading handling
        """
        logging.info("we have logged in as %s", self.user)

    async def on_message(self, message):
        """
        Login and loading handling
        """
        if message.guild not in self.clients:
            self.clients[message.guild] = MusicBot(message.guild, self.loop, self.user)
        await self.clients[message.guild].handle_message(message)

    async def on_error(
        self, event_name, *args, **kwargs
    ):  # pylint: disable=arguments-differ,no-self-use
        """
        Notify user of error and log it
        """
        if event_name == "on_message":
            message = args[0]
            logging.error("Event name: %s", event_name)
            logging.error("args: %s", args)
            logging.error("kwargs: %s", kwargs)
            print(traceback.format_exc())
            await message.channel.send(":robot: Something came up!")


class AfterInterrupt:
    """
    Class for continuing playback after interrupt
    """

    # pylint: disable=too-few-public-methods

    def __init__(self, voice_client, source, after_callback, stack):
        self.voice_client = voice_client
        self.source = source
        self.after_callback = after_callback
        self.stack = stack
        self.stack.append(self)

    def __call__(self, *_args):
        if self.source:
            after = self.after_callback
            if len(self.stack) > 0:
                after = self.stack.pop()
            self.voice_client.play(self.source, after=after)


class MusicBot:
    """
    The main bot functionality
    """

    # pylint: disable=no-self-use
    # pylint: disable=too-many-instance-attributes
    # pylint: disable=too-many-public-methods

    COMMAND_PREFIX = "-"
    REACTION_EMOJI = "👍"
    DOCS_URL = "github.com/michael-je/the-lone-dancer"
    DISCONNECT_TIMER_SECONDS = 600

    END_OF_QUEUE_MSG = ":sparkles: End of queue"

    def __init__(self, guild, loop, dispatcher_user):
        self.guild = guild
        self.loop = loop
        self.dispatcher_user = dispatcher_user

        self.handlers = {}
        self.help_messages = {}
        self.media_queue = queue.Queue()
        self.voice_client = None
        self.current_media = None
        self.last_text_channel = None
        self.last_played_time = None

        self.url_regex = re.compile(
            r"http[s]?://"
            r"(?:[a-zA-Z]|[0-9]|[$-_@.&+]|[!*(),]|(?:%[0-9a-fA-F][0-9a-fA-F]))+"
        )

        # Boolean to control whether the after callback is called
        self.after_callback_blocked = False

        # This lock should be acquired before trying to change the voice state of the
        # bot
        self.command_lock = asyncio.Lock()
        self.interrupt_play_stack = collections.deque()

        self.register_command(
            "play",
            help_message="Play audio from URL",
            handler=self.play,
            guarded_by=self.command_lock,
            argument_name="term/url",
        )
        self.register_command(
            "stop",
            help_message="Stop and remove current song from queue",
            handler=self.stop,
            guarded_by=self.command_lock,
        )
        self.register_command(
            "pause",
            help_message="Pause current song",
            handler=self.pause,
            guarded_by=self.command_lock,
        )
        self.register_command(
            "resume",
            help_message="Resume current song",
            handler=self.resume,
            guarded_by=self.command_lock,
        )
        self.register_command(
            "skip",
            help_message="Skip to next song",
            handler=self.skip,
            guarded_by=self.command_lock,
        )
        self.register_command(
            "next",
            help_message="Skip to next song",
            handler=self.skip,
            guarded_by=self.command_lock,
        )
        self.register_command(
            "disconnect",
            help_message="Disconnect from the current voice client",
            handler=self.disconnect,
            guarded_by=self.command_lock,
        )
        self.register_command(
            "clear",
            help_message="Clear the current queue",
            handler=self.clear_queue,
            guarded_by=self.command_lock,
        )
        self.register_command(
            "queue",
            help_message="Show the current queue",
            handler=self.show_queue,
            guarded_by=self.command_lock,
        )
        self.register_command(
            "nowplaying",
            help_message="Show the currently playing song",
            handler=self.show_current,
        )
        self.register_command(
            "source",
            help_message="Show the link to the currently playing song",
            handler=self.show_source,
        )
        self.register_command(
            "help",
            help_message="Show this help message or help for given command",
            handler=self.show_help,
            argument_name="command",
        )
        self.register_command(
            "move",
            help_message="Move the bot to your voice channel",
            handler=self.move,
            guarded_by=self.command_lock,
        )

        self.register_command(
            "hello",
            help_message="Say hello",
            handler=self.hello,
        )
        self.register_command(
            "countdown",
            help_message="Count down from 10 and explode",
            handler=self.countdown,
        )
        self.register_command(
            "dinkster",
            help_message="Ring the dinkster in your voice channel",
            handler=self.dinkster,
            guarded_by=self.command_lock,
        )
        self.register_command(
            "joke",
            help_message="Tell a joke",
            handler=self.joke,
        )

    def register_command(  # pylint: disable=too-many-arguments
        self,
        command_name,
        help_message: str,
        handler=None,
        guarded_by: asyncio.Lock = None,
        argument_name: str = "",
    ):
        """
        Register a command with the name 'command_name'.

        Arguments:
          command_name: String. The name of the command to register. This is
            what users should use to run the command.
          handler: A function. This function should accept two arguments:
            discord.Message and a string. The messageris the message being
            processed by the handler and command_content is the string
            contents of the command passed by the user.
          guarded_by: A lock which will be acquired before each call to the
            handler passed.
          help_message: A string describing how to use the given handler.
            Maximum 100 characters.
          argument_name: Name of argument used in help message.
             Requires length command_name+argument_name+3 < 20
        """
        assert handler
        assert command_name not in self.handlers
        assert len(help_message) < 100
        assert len(command_name) + len(argument_name) + 3 < 20

        if len(argument_name) > 0:
            argument_name = f"<{argument_name}>"
        help_prefix = f"{self.COMMAND_PREFIX}{command_name} {argument_name}"
        help_prefix = f"{help_prefix:<20}"

        self.help_messages[command_name] = f"{help_prefix}{help_message}"

        if guarded_by:

            async def guarded_handler(*args):
                logging.info("Aquiring lock")
                async with guarded_by:
                    return await handler(*args)
                logging.info("Releasing lock")

            self.handlers[command_name] = guarded_handler
        else:
            self.handlers[command_name] = handler

    def get_command_handler(self, message_content):
        """
        Tries to parse message_content as a command and fetch the corresponding
        handler for the command.

        Arguments
        ---------
        message_content : discord.message
            Contents of the message to parse. Assumed to start with COMMAND_PREFIX.

        Returns
        -------
        handler : function
            Function to handle the command.

        command_content : discord.message
            The message contents with the prefix and command named stripped.

        error_msg : str
            String or None. If not None it signals that the command was unknown. The
            value will be an error message displayable to the user which says the
            command was not recognized.
        """
        if not message_content.startswith(self.COMMAND_PREFIX):
            raise ValueError(
                f"Message '{message_content}' does not begin with"
                f" '{MusicBot.COMMAND_PREFIX}'"
            )

        prefix_end = len(self.COMMAND_PREFIX)
        content_split = message_content[prefix_end:].split(" ", 1)
        command_name = content_split[0]
        command_content = ""
        if len(content_split) == 2:
            command_content = content_split[1]

        if command_name not in self.handlers:
            return None, None, f"Command {command_name} not recognized."

        return self.handlers[command_name], command_content, None

    async def handle_message(self, message):
        """
        Handler for receiving messages
        """
        self.last_text_channel = message.channel
        if message.author == self.dispatcher_user:
            return

        if not message.content:
            return

        if not message.content.startswith(self.COMMAND_PREFIX):
            # Message not attempting to be a command.
            return

        handler, command_content, error_msg = self.get_command_handler(message.content)

        # The command was not recognized
        if error_msg:
            return await message.channel.send(f":robot: {error_msg}")

        # Execute the command.
        await handler(message, command_content)

    def after_callback(self, _):
        """
        Plays the next item in queue if after_callback_blocked == False, otherwise stops
        the music. Used as a callback for play().
        """
        if not self.after_callback_blocked:
            self.loop.create_task(self.attempt_disconnect())
            self.next_in_queue()
        else:
            self.after_callback_blocked = False

    def _stop(self):
        """
        A helper function that stops playing music
        """
        self.after_callback_blocked = True
        self.voice_client.stop()
        if self.media_queue.empty():
            self.current_media = None

    def create_audio_source(self, audio_url):
        """Creates an audio sorce from an audio url"""
        return discord.FFmpegPCMAudio(audio_url)

    def next_in_queue(self):
        """
        Switch to next song in queue
        """
        if not self.voice_client:
            logging.error(
                "Should not be called when the bot is not connected to voice!"
            )

        if self.media_queue.empty():
            self.current_media = None
            self.voice_client.stop()
            return

        media, message = self.media_queue.get()

        logging.info("Fetching audio URL for '%s'", media.title)
        self.current_media = media
        audio_url = media.getbestaudio().url
        audio_source = self.create_audio_source(audio_url)

        if self.voice_client.is_playing():
            self._stop()

        logging.info("Playing audio source")
        self.voice_client.play(audio_source, after=self.after_callback)
        logging.info("Audio source started")

        self.loop.create_task(
            message.channel.send(
                f":notes: Now Playing :notes:\n```\n{media.title}\n```"
            )
        )

    async def create_or_get_voice_client(self, message):
        """Get a voice client to play audio.

        Arguments:
          message: A Discord message.

        Returns:
          A Discord VoiceClient. If the bot is already connected to a channel,
          return that voice client. If not, join the requesting user's voice
          channel, if they are connected to one.
        """
        # Already connected to a voice channel, no need to create a new client.
        if self.voice_client:
            return self.voice_client

        requesting_user = message.author
        if not requesting_user.voice or not requesting_user.voice.channel:
            logging.info("User %s not in a voice channel", message.author)
            await message.channel.send(
                f":studio_microphone: {requesting_user}, "
                + "please join a voice channel to start the :robot:"
            )
            return None

        # Create a new voice client.
        logging.info("Connecting to voice channel %s", message.author.voice.channel)
        self.voice_client = await requesting_user.voice.channel.connect()
        logging.info("Connected to voice channel for user %s", message.author)
        await self.voice_client.guild.change_voice_state(
            channel=requesting_user.voice.channel, self_deaf=True
        )
        logging.info("Deafened bot")

        return self.voice_client

<<<<<<< HEAD
    def pafy_search(self, youtube_link_or_id):
        """Search for youtube link with pafy"""
        return pafy.new(youtube_link_or_id)

    def youtube_search(self, search_str):
        """Search for search_str on youtube"""
        return youtubesearchpython.VideosSearch(search_str).result()
=======
    async def attempt_disconnect(self):
        """
        Should be called whenever a song finishes playing, or when media is paused or
        stopped. Attempts to disconnect the voice client after a set amount of time by
        checking whether anything is currently playing.
        """
        logging.info(
            "Will attempt to disconnect in %s seconds",
            MusicBot.DISCONNECT_TIMER_SECONDS,
        )
        self.last_played_time = time.time()
        await asyncio.sleep(MusicBot.DISCONNECT_TIMER_SECONDS)

        if self.voice_client.is_playing():
            return

        if self.last_played_time < self.DISCONNECT_TIMER_SECONDS:
            return

        self._stop()
        await self.voice_client.disconnect()
        self.voice_client = None
>>>>>>> 5ad5cd38

    async def notify_if_voice_client_is_missing(self, message):
        """
        Returns True and notifies the user if a voice_client hasn't been created yet
        """
        if not self.voice_client:
            logging.info(
                "User %s asked for media action, but nothing is playing", message.author
            )
            await message.channel.send(":kissing_heart: Start playing something first")
            return True
        return False

    async def play(self, message, command_content):
        """
        Play URL or first search term from command_content in the author's voice channel
        """
        voice_client = await self.create_or_get_voice_client(message)
        if not voice_client:
            return

        if not command_content:
            if self.voice_client.is_paused():
                await self.resume(message, command_content)
            elif not self.voice_client.is_playing() and not self.media_queue.empty():
                await self.resume(message, command_content)
            elif self.voice_client.is_playing():
                logging.info("User %s tried 'play' with no search term", message.author)
                await message.channel.send(
                    ":unamused: Please enter something to search!"
                )
            else:
                logging.info("User %s tried 'play' on empty queue", message.author)
                await message.channel.send(
                    ":unamused: Queue is empty - please enter something to search!"
                )
            return

        media = None
        try:
            if self.url_regex.match(command_content):
                logging.info("Fetching video metadata with pafy")
                media = self.pafy_search(command_content)
            else:
                logging.info("Fetching search results with pafy")
                search_result = self.youtube_search(command_content)
                media = self.pafy_search(search_result["result"][0]["id"])
        except KeyError as err:
            # In rare cases we get an error processing media, e.g. when vid has no likes
            # KeyError: 'like_count'
            logging.error(err)
            await message.channel.send(":robot: Error getting media data :robot:")
            return

        logging.info("Media found:\n%s", media)

        # We queue up a pair of the media metadata and the message context, so we can
        # continue to message the channel that this command was instanciated from as the
        # queue is unrolled.
        self.media_queue.put((media, message))

        if voice_client.is_playing():
            logging.info("Added media to queue")
            await message.channel.send(
                f":clipboard: Added to Queue\n```\n{media.title}\n```"
            )
        else:
            logging.info("Playing media")
            self.next_in_queue()

    async def stop(self, message, _command_content):
        """
        Stop currently playing song
        """
        if await self.notify_if_voice_client_is_missing(message):
            return
        if self.media_queue.empty() and not self.voice_client.is_playing():
            logging.info("User %s stopped on empty non-playing queue", message.author)
            await message.channel.send(MusicBot.END_OF_QUEUE_MSG)
            return

        self._stop()
        logging.info("Stopped media for user %s", message.author)
        self.loop.create_task(self.attempt_disconnect())
        await message.add_reaction(MusicBot.REACTION_EMOJI)

    async def pause(self, message, _command_content):
        """
        Pause currently playing song
        """
        if await self.notify_if_voice_client_is_missing(message):
            return
        if not self.voice_client.is_playing():
            logging.info(
                "User %s tried 'pause' when nothing is playing", message.author
            )
            await message.channel.send(
                ":face_with_raised_eyebrow: Nothing is playing..."
            )
            return

        self.voice_client.pause()
        logging.info("Paused media for user %s", message.author)
        self.loop.create_task(self.attempt_disconnect())
        await message.add_reaction(MusicBot.REACTION_EMOJI)

    async def resume(self, message, _command_content):
        """
        Resume playing current song
        """
        if await self.notify_if_voice_client_is_missing(message):
            return
        if self.media_queue.empty() and not self.voice_client.is_paused():
            logging.info(
                "User %s requested 'resume' but queue is empty", message.author
            )
            await message.channel.send(MusicBot.END_OF_QUEUE_MSG)
            return
        if self.voice_client.is_playing():
            logging.info(
                "User %s requested 'resume' something is already playing",
                message.author,
            )
            await message.channel.send(
                ":face_with_raised_eyebrow: Song currently playing"
            )
            return

        if self.voice_client.is_paused():
            logging.info("Resuming for user %s", message.author)
            self.voice_client.resume()
        elif not self.voice_client.is_playing():
            logging.info("Resuming for user %s (next_in_queue)", message.author)
            self.next_in_queue()
        await message.add_reaction(MusicBot.REACTION_EMOJI)

    async def skip(self, message, _command_content):
        """
        Skip to next song in queue
        """
        if await self.notify_if_voice_client_is_missing(message):
            return

        if self.media_queue.empty():
            await message.channel.send(MusicBot.END_OF_QUEUE_MSG)
            self._stop()
        else:
            self.next_in_queue()
            await message.add_reaction(MusicBot.REACTION_EMOJI)

    async def clear_queue(self, message, _command_content):
        """
        Stop current song and remove everything from queue
        """
        while not self.media_queue.empty():
            self.media_queue.get()

        self._stop()
        await message.add_reaction(MusicBot.REACTION_EMOJI)

    async def show_current(self, message, _command_content):
        """
        Displays the currently playing song
        """
        if self.current_media is None and self.media_queue.empty():
            await message.channel.send(":sparkles: Nothing in queue")
            return

        reply = ""
        reply += ":notes: Now playing :notes:\n"
        reply += "```\n"
        reply += f"{self.current_media.title}\n"
        reply += "```"
        await message.channel.send(reply)

    async def show_queue(self, message, _command_content):
        """
        Displays media that has been queued
        """
        await self.show_current(message, _command_content)

        reply = "```\n"
        if self.media_queue.empty():
            reply += " -- No audio in queue --\n"
        else:
            reply += " -- Queue --\n"

        for index, item in enumerate(self.media_queue.queue):  # Internals usage :(
            media, _ = item  # we only care about the media metadata
            reply += str(index + 1) + ": " + media.title
            reply += "\n"
        reply += "```"

        await message.channel.send(reply)

    async def move(self, message, _command_content):
        """
        Moves the bot to the voice channel that the message author is currently
        connected to.
        """
        if await self.notify_if_voice_client_is_missing(message):
            return

        if not message.author.voice:
            await message.channel.send(":thinking: You're not in a voice channel")
            return

        if message.author.voice.channel == self.voice_client.channel:
            await message.channel.send(
                ":relieved: Bot is already in your voice channel"
            )
            return

        await self.voice_client.move_to(message.author.voice.channel)
        await message.add_reaction(MusicBot.REACTION_EMOJI)

    async def show_help(self, message, command_content):
        """
        Show link to full documentation
        """
        reply = "```\n"
        if len(command_content) > 0:
            reply += self.help_messages[command_content]
        else:
            for _, help_message in sorted(self.help_messages.items()):
                reply += f"{help_message}\n"
        reply += "```\n"
        reply += f"For full documentation: `{self.DOCS_URL}`"
        await message.channel.send(reply)

    async def show_source(self, message, _command_content):
        """
        Show the link to the currently playing media
        """
        await message.channel.send(f"https://youtu.be/{self.current_media.videoid}")

    async def disconnect(self, message, _command_content):
        """Disconnects the bot from the voice channel its connected to, if any."""
        if self.voice_client:
            self._stop()
            await self.voice_client.disconnect()
            self.voice_client = None
        await message.add_reaction(MusicBot.REACTION_EMOJI)

    async def hello(self, message, _command_content):
        """
        Greet the author with a nice message
        """
        await message.channel.send(f":wave: Hello! {message.author}")

    async def countdown(self, message, command_content):
        """
        Count down from 10 and explode
        """
        try:
            seconds = int(command_content)
            while seconds > 0:
                await message.channel.send(seconds)
                await asyncio.sleep(1)
                seconds -= 1
            await message.channel.send(":boom: BOOOM!!! :boom:")
        except ValueError:
            await message.channel.send(f":robot: {command_content} is not an integer.")

    async def interrupt_play(self, message, source):
        """
        Pause currently playing audio c (if any), play source s, then resume c
        """
        voice_client = await self.create_or_get_voice_client(message)
        if not voice_client:
            return

        current_source = voice_client.source
        voice_client.pause()
        voice_client.play(
            source,
            after=AfterInterrupt(
                voice_client,
                current_source,
                self.after_callback,
                self.interrupt_play_stack,
            ),
        )
        return True

    async def dinkster(self, message, _command_content):
        """
        Ring the dinkster in the currently connected voice channel or
        connect to the voice channel of the requesting user.
        """
        dinkster_source = await discord.FFmpegOpusAudio.from_probe("Dinkster.ogg")
        if await self.interrupt_play(message, dinkster_source):
            await message.add_reaction("🤠")

    async def joke(self, message, command_content, joke_pause=3):
        """
        Reply to the author with joke from Sv443's Joke API

        If the joke is two-parter wait `joke_pause` seconds between setup and
        delivery.
        """
        logging.info("Making jokes: %s", message.content)
        argv = command_content.split()

        valid_categories = set(
            [
                "any",
                "misc",
                "programming",
                "dark",
                "pun",
                "spooky",
                "christmas",
            ]
        )
        # Setup complete

        # User asks for help
        if "help" in argv or "-h" in argv or "--help" in argv:
            await message.channel.send("I see you asked for help!")
            await message.channel.send("You can ask for the following categories:")
            await message.channel.send(f"{', '.join(valid_categories)}")
            return

        # User asks for categories
        categories = set(cat.lower() for cat in argv)
        invalid_categories = categories - valid_categories
        logging.info("Invalid categories: %s", invalid_categories)
        category_plurality = "categories" if len(invalid_categories) > 1 else "category"
        if len(invalid_categories) > 0:
            await message.channel.send(
                f":interrobang: Invalid joke {category_plurality} "
                f"'{', '.join(invalid_categories)}'"
            )
            logging.info(
                "User %s requested invalid joke category %s",
                message.author,
                invalid_categories,
            )
            return

        # Get the joke
        jokes = jokeapi.Jokes()
        joke = jokes.get_joke(lang="en", category=categories)
        logging.info(
            "User %s requested joke of category %s", message.author, categories
        )
        logging.info("The joke is: %s", joke)

        # Joke can be one-liner or has setup
        if joke["type"] == "single":
            await message.channel.send(joke["joke"])
        else:
            await message.channel.send(joke["setup"])
            await asyncio.sleep(joke_pause)
            await message.channel.send(joke["delivery"])


if __name__ == "__main__":
    print("Starting Discord bot")
    logging.basicConfig(
        level=logging.INFO,
        format="%(asctime)s - %(name)s - %(levelname)s - %(message)s",
    )

    # pylint: disable=invalid-name
    token = os.getenv("DISCORD_TOKEN")
    if token is None:
        with open(".env", "r", encoding="utf-8") as env_file:
            for line in env_file.readlines():
                match = re.search(r"^DISCORD_TOKEN=(.*)", line)
                if match is not None:
                    logging.info("Found token in file '.env'")
                    token = match.group(1).strip()
    assert token is not None

    logging.info("Starting bot")
    BotDispatcher().run(token)<|MERGE_RESOLUTION|>--- conflicted
+++ resolved
@@ -427,7 +427,6 @@
 
         return self.voice_client
 
-<<<<<<< HEAD
     def pafy_search(self, youtube_link_or_id):
         """Search for youtube link with pafy"""
         return pafy.new(youtube_link_or_id)
@@ -435,7 +434,7 @@
     def youtube_search(self, search_str):
         """Search for search_str on youtube"""
         return youtubesearchpython.VideosSearch(search_str).result()
-=======
+
     async def attempt_disconnect(self):
         """
         Should be called whenever a song finishes playing, or when media is paused or
@@ -458,7 +457,6 @@
         self._stop()
         await self.voice_client.disconnect()
         self.voice_client = None
->>>>>>> 5ad5cd38
 
     async def notify_if_voice_client_is_missing(self, message):
         """
