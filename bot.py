--- conflicted
+++ resolved
@@ -491,7 +491,6 @@
             return True
         return False
 
-<<<<<<< HEAD
     def get_media(self, message, command_content):
         """
         Parses user message for a youtube search or video id and returns pafy media.
@@ -516,8 +515,6 @@
 
         return media
 
-    async def play(self, message, command_content, playnext=False):
-=======
     async def playlist(self, message, command_content):
         """Play a playlist"""
         logging.info("Fetching playlist for user %s", message.author)
@@ -538,7 +535,7 @@
                 logging.error(err)
                 n_failed += 1
                 continue
-            self.media_queue.put((media, message))
+            self.media_deque.append((media, message))
             added.append(media)
             if len(added) == 1 and not self.voice_client.is_playing():
                 await self.next_in_queue()
@@ -569,8 +566,7 @@
 
         await reply.edit(content=final_status)
 
-    async def play(self, message, command_content):
->>>>>>> 5739af2d
+    async def play(self, message, command_content, playnext=False):
         """
         Play URL or first search term from command_content in the author's voice channel
         """
@@ -596,31 +592,12 @@
                 )
             return
 
-<<<<<<< HEAD
+        if re.search(self.playlist_regex, command_content):
+            await self.playlist(message, command_content)
+            return
+
         media = self.get_media(message, command_content)
         if media is None:
-=======
-        if re.search(self.playlist_regex, command_content):
-            await self.playlist(message, command_content)
-            return
-
-        media = None
-        try:
-            if self.url_regex.match(command_content):
-                # url to video
-                logging.info("Fetching video metadata with pafy")
-                media = self.pafy_search(command_content)
-            else:
-                # search term
-                logging.info("Fetching search results with pafy")
-                search_result = self.youtube_search(command_content)
-                media = self.pafy_search(search_result["result"][0]["id"])
-        except KeyError as err:
-            # In rare cases we get an error processing media, e.g. when vid has no likes
-            # KeyError: 'like_count'
-            logging.error(err)
-            await message.channel.send(":robot: Error getting media data :robot:")
->>>>>>> 5739af2d
             return
 
         logging.info("Media found:\n%s", media)
@@ -643,7 +620,7 @@
         """
         Like play, but puts the song at the front of the queue.
         """
-        await self.play(message, command_content, deque_append_left=True)
+        await self.play(message, command_content, playnext=True)
 
     async def stop(self, message, _command_content):
         """
