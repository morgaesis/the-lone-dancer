--- conflicted
+++ resolved
@@ -15,12 +15,8 @@
 import discord
 import jokeapi
 import pafy
-<<<<<<< HEAD
 import youtubesearchpython
-=======
-from youtubesearchpython import VideosSearch
 import pytube
->>>>>>> c0d4ea26
 
 
 class BotDispatcher(discord.Client):
@@ -94,14 +90,11 @@
 
     COMMAND_PREFIX = "-"
     REACTION_EMOJI = "👍"
-<<<<<<< HEAD
     DOCS_URL = "github.com/michael-je/the-lone-dancer"
     DISCONNECT_TIMER_SECONDS = 600
-=======
     TEXTWIDTH = 60
     SYNTAX_LANGUAGE = "arm"
     N_PLAYLIST_SHOW = 10
->>>>>>> c0d4ea26
 
     END_OF_QUEUE_MSG = ":sparkles: End of queue"
 
@@ -350,13 +343,8 @@
         the music. Used as a callback for play().
         """
         if not self.after_callback_blocked:
-<<<<<<< HEAD
             self.loop.create_task(self.attempt_disconnect())
             self.next_in_queue()
-=======
-            # we could self.loop.create_task here if next_in_queue needs to be async
-            self.loop.create_task(self.next_in_queue())
->>>>>>> c0d4ea26
         else:
             self.after_callback_blocked = False
 
@@ -369,15 +357,11 @@
         if self.media_queue.empty():
             self.current_media = None
 
-<<<<<<< HEAD
     def create_audio_source(self, audio_url):
         """Creates an audio sorce from an audio url"""
         return discord.FFmpegPCMAudio(audio_url)
 
-    def next_in_queue(self):
-=======
     async def next_in_queue(self):
->>>>>>> c0d4ea26
         """
         Switch to next song in queue
         """
