--- conflicted
+++ resolved
@@ -248,14 +248,11 @@
         """
         self.after_callback_blocked = True
         self.voice_client.stop()
-
-<<<<<<< HEAD
+        if self.media_queue.empty():
+            self.current_media = None
+
     def create_audio_source(self, audio_url):
         return discord.FFmpegPCMAudio(audio_url)
-=======
-        if self.media_queue.empty():
-            self.current_media = None
->>>>>>> cad155c2
 
     def next_in_queue(self):
         """
@@ -326,13 +323,12 @@
 
         return self.voice_client
 
-<<<<<<< HEAD
     def pafy_search(self, search_str):
         return pafy.new(search_str)
 
     def youtube_search(self, search_str):
         return youtubesearchpython.VideosSearch(search_str).result()
-=======
+
     async def notify_if_voice_client_is_missing(self, message):
         """
         Returns True and notifies the user if a voice_client hasn't been created yet
@@ -344,7 +340,6 @@
             await message.channel.send(":kissing_heart: Start playing something first")
             return True
         return False
->>>>>>> cad155c2
 
     async def play(self, message, command_content):
         """
@@ -374,21 +369,13 @@
         media = None
         try:
             if self.url_regex.match(command_content):
-<<<<<<< HEAD
+                logging.info("Fetching video metadata with pafy")
                 media = self.pafy_search(command_content)
             else:
+                logging.info("Fetching search results with pafy")
                 search_result = self.youtube_search(command_content)
                 media = self.pafy_search(search_result["result"][0]["id"])
-        except KeyError:
-=======
-                logging.info("Fetching video metadata with pafy")
-                media = pafy.new(command_content)
-            else:
-                logging.info("Fetching search results with pafy")
-                search_result = VideosSearch(command_content).result()
-                media = pafy.new(search_result["result"][0]["id"])
         except KeyError as err:
->>>>>>> cad155c2
             # In rare cases we get an error processing media, e.g. when vid has no likes
             # KeyError: 'like_count'
             logging.error(err)
